--- conflicted
+++ resolved
@@ -12,16 +12,6 @@
 	"k8s.io/client-go/kubernetes"
 )
 
-<<<<<<< HEAD
-// Experiments is a list of all experiments
-var Experiments = []Experiment{
-	&PrivilegedContainerExperimentConfig{},
-	&HostPathMountExperimentConfig{},
-	&ContainerSecretsExperimentConfig{},
-}
-
-=======
->>>>>>> 4ad386f1
 // Experiment is the interface for an experiment
 type Experiment interface {
 	// Type returns the type of the experiment
